--- conflicted
+++ resolved
@@ -86,10 +86,6 @@
     func extractsAndProcessesCompilerArguments_complexRealWorldObjCExample() throws {
         let (extractor, mockRunner, mockRootUri) = Self.makeMockExtractor()
         let expectedAQuery =
-<<<<<<< HEAD
-            "bazel --output_base=/private/var/tmp/_bazel_user/hash123 aquery \"mnemonic('ObjcCompile|SwiftCompile', filter(//HelloWorld:TodoObjCSupport, deps(//HelloWorld:TodoObjCSupport_ios_skbsp)))\" --noinclude_artifacts --noinclude_aspects --output proto"
-        mockRunner.setResponse(for: expectedAQuery, cwd: mockRootUri, response: exampleAqueryObjcOutput)
-=======
             "bazel --output_base=/private/var/tmp/_bazel_user/hash123 aquery \"mnemonic('ObjcCompile|SwiftCompile', filter(//HelloWorld:TodoObjCSupport, deps(//HelloWorld:TodoObjCSupport_ios_skbsp)))\" --noinclude_artifacts --noinclude_aspects"
         mockRunner.setResponse(for: expectedAQuery, cwd: mockRootUri, response: exampleAqueryOutput)
         let expectedSdkRoot =
@@ -99,7 +95,6 @@
             cwd: mockRootUri,
             response: expectedSdkRoot
         )
->>>>>>> c3f31de0
 
         let result = try #require(
             try extractor.compilerArgs(
