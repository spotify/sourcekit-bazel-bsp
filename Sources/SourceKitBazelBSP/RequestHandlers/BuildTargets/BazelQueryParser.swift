--- conflicted
+++ resolved
@@ -63,26 +63,10 @@
         var result: [(BuildTarget, [URI])] = []
         let srcMap = buildSourceFilesMap(targets)
 
-<<<<<<< HEAD
         for target in targets {
             // make sure BlazeQuery_Target.Discriminator is rule type
             guard target.type == .rule else {
                 continue
-=======
-        // FIXME: Most of this logic is hacked together and not thought through, with the
-        // sole intention of getting the example project to work.
-        // Need to understand what exactly we can receive from the queries to know how to properly
-        // parse this info.
-
-        var targets: [(BuildTarget, [URI])] = []
-        for child in (xml.children ?? []) {
-            if child.name != "rule" { continue }
-            guard let childElement = child as? XMLElement else { continue }
-            let className = childElement.attribute(forName: "class")?.stringValue ?? ""
-            guard supportedRuleTypes.contains(className) else { continue }
-            if let data = try getTargetForLibrary(childElement, className, rootUri, toolchainPath, buildTestSuffix) {
-                targets.append(data)
->>>>>>> ae4a7d3c
             }
 
             let rule = target.rule
@@ -129,9 +113,14 @@
                 toolchain: try URI(string: "file://" + toolchainPath)
             ).encodeToLSPAny()
 
+            // FIXME: This is assuming everything is iOS code. Will soon update this to handle all platforms.
+            let platformBuildTestSuffix = "_ios" + buildTestSuffix
+            let idWithSuffix: URI = try URI(string: id.stringValue + platformBuildTestSuffix)
+            let nameWithSuffix = rule.name + platformBuildTestSuffix
+
             let buildTarget = BuildTarget(
-                id: BuildTargetIdentifier(uri: id),
-                displayName: rule.name,
+                id: BuildTargetIdentifier(uri: idWithSuffix),
+                displayName: nameWithSuffix,
                 baseDirectory: baseDirectory,
                 tags: testOnly ? [.test, .library] : [.library],
                 capabilities: capabilities,
@@ -147,7 +136,6 @@
         return result
     }
 
-<<<<<<< HEAD
     /// Bazel query outputs a list of targets and each target contains list of attributes.
     /// The `srcs` attribute is a list of source_file labels instead of URI, thus we need
     /// a hashmap to reduce the time complexity.
@@ -159,40 +147,6 @@
             // making sure the target is a source_file type
             guard target.type == .sourceFile else {
                 continue
-=======
-    static private func getTargetForLibrary(
-        _ childElement: XMLElement,
-        _ className: String,
-        _ rootUri: String,
-        _ toolchainPath: String,
-        _ buildTestSuffix: String
-    ) throws -> (BuildTarget, [URI])? {
-        let bazelTarget = childElement.attribute(forName: "name")?.stringValue ?? ""
-        guard bazelTarget.starts(with: "//") else {
-            // FIXME
-            return nil
-        }
-        let isSwift = className.contains("swift")
-        let fullPath = rootUri + "/" + bazelTarget.dropFirst(2)
-        let uriRaw = bazelTargetToURI(fullPath)
-        let basePath = uriRaw.components(separatedBy: "___")[0]
-        var targetSrcs: [URI] = []
-
-        for child in (childElement.children ?? []) {
-            if child.name != "list" { continue }
-            guard let childElement = child as? XMLElement else { continue }
-            let name = childElement.attribute(forName: "name")?.stringValue ?? ""
-            guard name == "srcs" else { continue }
-            for srcsEntry in (childElement.children ?? []) {
-                if srcsEntry.name != "label" { continue }
-                guard let srcsEntryElement = srcsEntry as? XMLElement else { continue }
-                let srcValue = srcsEntryElement.attribute(forName: "value")?.stringValue ?? ""
-                // FIXME
-                if !srcValue.starts(with: "//") { continue }
-                let src = srcValue.replacingOccurrences(of: ":", with: "/")
-                let srcUri = try URI(string: "file://" + rootUri + "/" + src.dropFirst(2))
-                targetSrcs.append(srcUri)
->>>>>>> ae4a7d3c
             }
 
             // name is source_file label
@@ -238,28 +192,8 @@
         guard let uri = try? URI(string: fileScheme) else {
             throw BazelTargetParserError.convertUriFailed
         }
-<<<<<<< HEAD
 
         return uri
-=======
-        // FIXME: This is assuming everything is iOS code. Will soon update this to handle all platforms.
-        let platformBuildTestSuffix = "_ios" + buildTestSuffix
-        let uri: URI = try URI(string: uriRaw + platformBuildTestSuffix)
-        let displayName = bazelTarget + platformBuildTestSuffix
-        return (
-            BuildTarget(
-                id: BuildTargetIdentifier(uri: uri),
-                displayName: displayName,
-                baseDirectory: try URI(string: basePath),
-                tags: tags,
-                capabilities: capabilities,
-                languageIds: isSwift ? [.swift] : [.objective_c],
-                dependencies: targetDeps,
-                dataKind: .sourceKit,
-                data: SourceKitBuildTarget(toolchain: try URI(string: "file://" + toolchainPath)).encodeToLSPAny()
-            ), targetSrcs
-        )
->>>>>>> ae4a7d3c
     }
 
     /// Split bazel target label into packageName and targetName
